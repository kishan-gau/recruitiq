--- conflicted
+++ resolved
@@ -20,14 +20,11 @@
 import { Link } from 'react-router-dom';
 
 import { APIClient, PaylinqClient } from '@recruitiq/api-client';
-<<<<<<< HEAD
 
 import { FormField } from "@recruitiq/ui";
 import { Select } from '@recruitiq/ui';
-=======
 import { FormSection, FormGrid, FormField } from '@recruitiq/ui';
 import { SelectWithSearch } from '@recruitiq/ui';
->>>>>>> fa857fcd
 import { Input } from '@recruitiq/ui';
 
 import { useToast } from '@/contexts/ToastContext';
