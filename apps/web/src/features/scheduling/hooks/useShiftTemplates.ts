--- conflicted
+++ resolved
@@ -650,9 +650,7 @@
     bulkDeactivate,
   };
 }
-<<<<<<< HEAD
-
-=======
+
 /**
  * Hook to get shift template usage statistics
  */
@@ -672,4 +670,3 @@
     enabled: !!templateId,
   });
 }
->>>>>>> fa857fcd
