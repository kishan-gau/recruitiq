--- conflicted
+++ resolved
@@ -4,11 +4,8 @@
 import { useForm } from 'react-hook-form';
 
 import { Modal, Button, Input } from '@recruitiq/ui';
-<<<<<<< HEAD
-
-=======
+
 import { Label } from '@recruitiq/ui';
->>>>>>> fa857fcd
 import { Switch } from '@recruitiq/ui';
 
 import { useErrorHandler } from '@/hooks/useErrorHandler';
