/**
 * LocationService Unit Tests
 * Tests for location management business logic
 */

import { describe, it, expect, beforeEach, jest } from '@jest/globals';

// Mock dependencies
const mockQuery = jest.fn();
const mockLogger = {
  info: jest.fn(),
  error: jest.fn(),
  debug: jest.fn(),
  warn: jest.fn()
};

jest.unstable_mockModule('../../../../src/config/database.js', () => ({
  query: mockQuery
}));

jest.unstable_mockModule('../../../../src/utils/logger.js', () => ({
  default: mockLogger
}));

// Import service after mocking
const { default: LocationService } = await import('../../../../src/products/nexus/services/locationService.js');

describe('LocationService', () => {
  let service;
  const organizationId = '123e4567-e89b-12d3-a456-426614174000';
  const userId = '223e4567-e89b-12d3-a456-426614174001';
  const locationId = '323e4567-e89b-12d3-a456-426614174002';

  beforeEach(() => {
    jest.clearAllMocks();
    service = new LocationService();
  });

  describe('createLocation', () => {
    it('should create location successfully', async () => {
      const locationData = {
        location_name: 'Main Office',
        location_code: 'HQ001',
        address_line1: '123 Main St',
        city: 'New York',
        state_province: 'NY',
        postal_code: '10001',
        country: 'USA',
        timezone: 'America/New_York',
        is_active: true
      };

      // Mock check for duplicate
      mockQuery.mockResolvedValueOnce({ rows: [] });

      // Mock insert
      mockQuery.mockResolvedValueOnce({
        rows: [{ id: locationId, ...locationData, organization_id: organizationId }]
      });

      const result = await service.createLocation(locationData, organizationId, userId);

      expect(result.id).toBe(locationId);
      expect(result.location_name).toBe(locationData.location_name);
      expect(mockQuery).toHaveBeenCalledTimes(2);
    });

    it('should throw error if location name is missing', async () => {
      const locationData = {
        address_line1: '123 Main St'
      };

      await expect(
        service.createLocation(locationData, organizationId, userId)
      ).rejects.toThrow('Location name is required');
    });

    it('should throw error if location name already exists', async () => {
      const locationData = {
        location_name: 'Main Office'
      };

      // Mock existing location
      mockQuery.mockResolvedValueOnce({
        rows: [{ id: locationId }]
      });

      await expect(
        service.createLocation(locationData, organizationId, userId)
      ).rejects.toThrow("Location with name 'Main Office' already exists");
    });

    it('should default is_active to true', async () => {
      const locationData = {
        location_name: 'Branch Office'
      };

      mockQuery.mockResolvedValueOnce({ rows: [] });
      mockQuery.mockResolvedValueOnce({
        rows: [{ id: locationId, ...locationData, is_active: true }]
      });

      const result = await service.createLocation(locationData, organizationId, userId);

      expect(result.is_active).toBe(true);
    });

    it('should default timezone to UTC', async () => {
      const locationData = {
        location_name: 'Remote Office'
      };

      mockQuery.mockResolvedValueOnce({ rows: [] });
      mockQuery.mockResolvedValueOnce({
        rows: [{ id: locationId, ...locationData, timezone: 'UTC' }]
      });

      const result = await service.createLocation(locationData, organizationId, userId);

      expect(result.timezone).toBe('UTC');
    });
<<<<<<< HEAD

    it.skip('should handle JSON facilities field', async () => {
      const locationData = {
        location_name: 'Tech Hub',
        facilities: ['parking', 'gym', 'cafeteria']
      };

      mockQuery.mockResolvedValueOnce({ rows: [] });
      mockQuery.mockResolvedValueOnce({
        rows: [{ id: locationId, ...locationData }]
      });

      await service.createLocation(locationData, organizationId, userId);

      expect(mockQuery).toHaveBeenCalledWith(
        expect.any(String),
        expect.arrayContaining([
          expect.stringContaining('"parking"')
        ]),
        organizationId,
        expect.any(Object)
      );
    });
=======
>>>>>>> 8abfbc7b
  });

  describe('getLocation', () => {
    it('should get location with employee count', async () => {
      const location = {
        id: locationId,
        location_name: 'Main Office',
        employee_count: '5'
      };

      mockQuery.mockResolvedValueOnce({ rows: [location] });

      const result = await service.getLocation(locationId, organizationId);

      expect(result).toEqual(location);
      expect(mockQuery).toHaveBeenCalledWith(
        expect.stringContaining('COUNT(DISTINCT e.id) as employee_count'),
        [locationId, organizationId],
        organizationId,
        expect.any(Object)
      );
    });

    it('should throw error if location not found', async () => {
      mockQuery.mockResolvedValueOnce({ rows: [] });

      await expect(
        service.getLocation(locationId, organizationId)
      ).rejects.toThrow('Location not found');
    });
  });

  describe('listLocations', () => {
    it('should list all locations with pagination', async () => {
      const locations = [
        { id: locationId, location_name: 'Office 1', employee_count: '5' },
        { id: '456', location_name: 'Office 2', employee_count: '3' }
      ];

      mockQuery.mockResolvedValueOnce({ rows: locations });
      mockQuery.mockResolvedValueOnce({ rows: [{ count: '2' }] });

      const result = await service.listLocations({}, organizationId);

      expect(result.locations).toEqual(locations);
      expect(result.total).toBe(2);
      expect(result.limit).toBe(50);
      expect(result.offset).toBe(0);
    });

    it('should filter by isActive', async () => {
      mockQuery.mockResolvedValueOnce({ rows: [] });
      mockQuery.mockResolvedValueOnce({ rows: [{ count: '0' }] });

      await service.listLocations({ isActive: true }, organizationId);

      expect(mockQuery).toHaveBeenCalledWith(
        expect.stringContaining('l.is_active = $2'),
        expect.arrayContaining([organizationId, true]),
        organizationId,
        expect.any(Object)
      );
    });

    it('should filter by country', async () => {
      mockQuery.mockResolvedValueOnce({ rows: [] });
      mockQuery.mockResolvedValueOnce({ rows: [{ count: '0' }] });

      await service.listLocations({ country: 'USA' }, organizationId);

      expect(mockQuery).toHaveBeenCalledWith(
        expect.stringContaining('l.country = $2'),
        expect.arrayContaining([organizationId, 'USA']),
        organizationId,
        expect.any(Object)
      );
    });

    it('should filter by state/province', async () => {
      mockQuery.mockResolvedValueOnce({ rows: [] });
      mockQuery.mockResolvedValueOnce({ rows: [{ count: '0' }] });

      await service.listLocations({ stateProvince: 'NY' }, organizationId);

      expect(mockQuery).toHaveBeenCalledWith(
        expect.stringContaining('l.state_province = $2'),
        expect.arrayContaining([organizationId, 'NY']),
        organizationId,
        expect.any(Object)
      );
    });

    it('should filter by city', async () => {
      mockQuery.mockResolvedValueOnce({ rows: [] });
      mockQuery.mockResolvedValueOnce({ rows: [{ count: '0' }] });

      await service.listLocations({ city: 'New York' }, organizationId);

      expect(mockQuery).toHaveBeenCalledWith(
        expect.stringContaining('l.city = $2'),
        expect.arrayContaining([organizationId, 'New York']),
        organizationId,
        expect.any(Object)
      );
    });

    it('should filter by isPrimary', async () => {
      mockQuery.mockResolvedValueOnce({ rows: [] });
      mockQuery.mockResolvedValueOnce({ rows: [{ count: '0' }] });

      await service.listLocations({ isPrimary: true }, organizationId);

      expect(mockQuery).toHaveBeenCalledWith(
        expect.stringContaining('l.is_primary = $2'),
        expect.arrayContaining([organizationId, true]),
        organizationId,
        expect.any(Object)
      );
    });

    it('should apply custom pagination', async () => {
      mockQuery.mockResolvedValueOnce({ rows: [] });
      mockQuery.mockResolvedValueOnce({ rows: [{ count: '0' }] });

      await service.listLocations({}, organizationId, { limit: 10, offset: 20 });

      expect(mockQuery).toHaveBeenCalledWith(
        expect.stringContaining('LIMIT $2 OFFSET $3'),
        expect.arrayContaining([organizationId, 10, 20]),
        organizationId,
        expect.any(Object)
      );
    });

    it('should order by is_primary DESC and location_name ASC', async () => {
      mockQuery.mockResolvedValueOnce({ rows: [] });
      mockQuery.mockResolvedValueOnce({ rows: [{ count: '0' }] });

      await service.listLocations({ orderBy: 'is_primary' }, organizationId);

      expect(mockQuery).toHaveBeenCalledWith(
        expect.stringContaining('ORDER BY l.is_primary DESC, l.location_name ASC'),
        expect.any(Array),
        organizationId,
        expect.any(Object)
      );
    });
  });

  describe('updateLocation', () => {
    it('should update location successfully', async () => {
      const existingLocation = {
        id: locationId,
        location_name: 'Old Name',
        organization_id: organizationId
      };

      const updateData = {
        location_name: 'New Name',
        city: 'Boston'
      };

      mockQuery.mockResolvedValueOnce({ rows: [existingLocation] }); // Get existing
      mockQuery.mockResolvedValueOnce({ rows: [] }); // Duplicate check (no duplicates)
      mockQuery.mockResolvedValueOnce({
        rows: [{ ...existingLocation, ...updateData }]
      }); // Update query

      const result = await service.updateLocation(locationId, updateData, organizationId, userId);

      expect(result.location_name).toBe('New Name');
      expect(result.city).toBe('Boston');
    });

    it('should throw error if location not found', async () => {
      mockQuery.mockResolvedValueOnce({ rows: [] });

      await expect(
        service.updateLocation(locationId, { location_name: 'New Name' }, organizationId, userId)
      ).rejects.toThrow('Location not found');
    });

    it('should check for duplicate name when name is changed', async () => {
      const existingLocation = {
        id: locationId,
        location_name: 'Old Name'
      };

      const updateData = {
        location_name: 'Duplicate Name'
      };

      mockQuery.mockResolvedValueOnce({ rows: [existingLocation] });
      mockQuery.mockResolvedValueOnce({ rows: [{ id: '999' }] });

      await expect(
        service.updateLocation(locationId, updateData, organizationId, userId)
      ).rejects.toThrow("Location with name 'Duplicate Name' already exists");
    });

    it('should return existing location if no updates', async () => {
      const existingLocation = {
        id: locationId,
        location_name: 'Office'
      };

      mockQuery.mockResolvedValueOnce({ rows: [existingLocation] });

      const result = await service.updateLocation(locationId, {}, organizationId, userId);

      expect(result).toEqual(existingLocation);
      expect(mockQuery).toHaveBeenCalledTimes(1);
    });
<<<<<<< HEAD

    it.skip('should update JSON facilities field', async () => {
      const existingLocation = {
        id: locationId,
        location_name: 'Office'
      };

      const updateData = {
        facilities: ['parking', 'gym']
      };

      mockQuery.mockResolvedValueOnce({ rows: [existingLocation] });
      mockQuery.mockResolvedValueOnce({
        rows: [{ ...existingLocation, facilities: updateData.facilities }]
      });

      await service.updateLocation(locationId, updateData, organizationId, userId);

      expect(mockQuery).toHaveBeenCalledWith(
        expect.stringContaining('facilities = $'),
        expect.arrayContaining([expect.stringContaining('parking')]),
        organizationId,
        expect.any(Object)
      );
    });
=======
>>>>>>> 8abfbc7b
  });

  describe('deleteLocation', () => {
    it('should soft delete location successfully', async () => {
      mockQuery.mockResolvedValueOnce({ rows: [{ id: locationId }] });
      mockQuery.mockResolvedValueOnce({ rows: [{ count: '0' }] });
      mockQuery.mockResolvedValueOnce({ rows: [] });

      const result = await service.deleteLocation(locationId, organizationId, userId);

      expect(result.success).toBe(true);
      expect(result.message).toBe('Location deleted successfully');
    });

    it('should throw error if location not found', async () => {
      mockQuery.mockResolvedValueOnce({ rows: [] });

      await expect(
        service.deleteLocation(locationId, organizationId, userId)
      ).rejects.toThrow('Location not found');
    });

    it('should throw error if location has active employees', async () => {
      mockQuery.mockResolvedValueOnce({ rows: [{ id: locationId }] });
      mockQuery.mockResolvedValueOnce({ rows: [{ count: '5' }] });

      await expect(
        service.deleteLocation(locationId, organizationId, userId)
      ).rejects.toThrow('Cannot delete location with active employees');
    });
  });

  describe('getPrimaryLocation', () => {
    it('should get primary location', async () => {
      const primaryLocation = {
        id: locationId,
        location_name: 'HQ',
        is_primary: true
      };

      mockQuery.mockResolvedValueOnce({ rows: [primaryLocation] });

      const result = await service.getPrimaryLocation(organizationId);

      expect(result).toEqual(primaryLocation);
      expect(mockQuery).toHaveBeenCalledWith(
        expect.stringContaining('is_primary = true'),
        [organizationId],
        organizationId,
        expect.any(Object)
      );
    });

    it('should return null if no primary location', async () => {
      mockQuery.mockResolvedValueOnce({ rows: [] });

      const result = await service.getPrimaryLocation(organizationId);

      expect(result).toBeNull();
    });
  });

  describe('setPrimaryLocation', () => {
    it('should set location as primary', async () => {
      const location = {
        id: locationId,
        location_name: 'New HQ',
        is_primary: true
      };

      mockQuery.mockResolvedValueOnce({ rows: [{ id: locationId }] });
      mockQuery.mockResolvedValueOnce({ rows: [] });
      mockQuery.mockResolvedValueOnce({ rows: [location] });

      const result = await service.setPrimaryLocation(locationId, organizationId, userId);

      expect(result.is_primary).toBe(true);
      expect(mockQuery).toHaveBeenCalledTimes(3);
    });

    it('should throw error if location not found', async () => {
      mockQuery.mockResolvedValueOnce({ rows: [] });

      await expect(
        service.setPrimaryLocation(locationId, organizationId, userId)
      ).rejects.toThrow('Location not found');
    });

    it('should unset current primary before setting new', async () => {
      mockQuery.mockResolvedValueOnce({ rows: [{ id: locationId }] });
      mockQuery.mockResolvedValueOnce({ rows: [] });
      mockQuery.mockResolvedValueOnce({ rows: [{ id: locationId, is_primary: true }] });

      await service.setPrimaryLocation(locationId, organizationId, userId);

      expect(mockQuery).toHaveBeenNthCalledWith(
        2,
        expect.stringContaining('is_primary = false'),
        [organizationId, userId],
        organizationId
      );
    });
  });

  describe('error handling', () => {
    it('should handle database errors in createLocation', async () => {
      const locationData = {
        location_name: 'Test Office'
      };

      mockQuery.mockRejectedValueOnce(new Error('Database connection failed'));

      await expect(
        service.createLocation(locationData, organizationId, userId)
      ).rejects.toThrow('Database connection failed');

      expect(mockLogger.error).toHaveBeenCalled();
    });

    it('should handle database errors in getLocation', async () => {
      mockQuery.mockRejectedValueOnce(new Error('Query timeout'));

      await expect(
        service.getLocation(locationId, organizationId)
      ).rejects.toThrow('Query timeout');

      expect(mockLogger.error).toHaveBeenCalled();
    });
  });
});<|MERGE_RESOLUTION|>--- conflicted
+++ resolved
@@ -119,32 +119,6 @@
 
       expect(result.timezone).toBe('UTC');
     });
-<<<<<<< HEAD
-
-    it.skip('should handle JSON facilities field', async () => {
-      const locationData = {
-        location_name: 'Tech Hub',
-        facilities: ['parking', 'gym', 'cafeteria']
-      };
-
-      mockQuery.mockResolvedValueOnce({ rows: [] });
-      mockQuery.mockResolvedValueOnce({
-        rows: [{ id: locationId, ...locationData }]
-      });
-
-      await service.createLocation(locationData, organizationId, userId);
-
-      expect(mockQuery).toHaveBeenCalledWith(
-        expect.any(String),
-        expect.arrayContaining([
-          expect.stringContaining('"parking"')
-        ]),
-        organizationId,
-        expect.any(Object)
-      );
-    });
-=======
->>>>>>> 8abfbc7b
   });
 
   describe('getLocation', () => {
@@ -358,34 +332,6 @@
       expect(result).toEqual(existingLocation);
       expect(mockQuery).toHaveBeenCalledTimes(1);
     });
-<<<<<<< HEAD
-
-    it.skip('should update JSON facilities field', async () => {
-      const existingLocation = {
-        id: locationId,
-        location_name: 'Office'
-      };
-
-      const updateData = {
-        facilities: ['parking', 'gym']
-      };
-
-      mockQuery.mockResolvedValueOnce({ rows: [existingLocation] });
-      mockQuery.mockResolvedValueOnce({
-        rows: [{ ...existingLocation, facilities: updateData.facilities }]
-      });
-
-      await service.updateLocation(locationId, updateData, organizationId, userId);
-
-      expect(mockQuery).toHaveBeenCalledWith(
-        expect.stringContaining('facilities = $'),
-        expect.arrayContaining([expect.stringContaining('parking')]),
-        organizationId,
-        expect.any(Object)
-      );
-    });
-=======
->>>>>>> 8abfbc7b
   });
 
   describe('deleteLocation', () => {
