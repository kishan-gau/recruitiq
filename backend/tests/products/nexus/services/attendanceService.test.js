/**
 * AttendanceService Unit Tests
 * Tests business logic for employee attendance tracking
 */

import { describe, it, expect, beforeEach, jest } from '@jest/globals';

// Mock dependencies
const mockQuery = jest.fn();
const mockLogger = {
  info: jest.fn(),
  error: jest.fn(),
  debug: jest.fn(),
  warn: jest.fn()
};

jest.unstable_mockModule('../../../../src/config/database.js', () => ({
  query: mockQuery
}));

jest.unstable_mockModule('../../../../src/utils/logger.js', () => ({
  default: mockLogger
}));

// Import service after mocks
const { default: AttendanceService } = await import('../../../../src/products/nexus/services/attendanceService.js');

describe('AttendanceService', () => {
  let service;
  const mockOrganizationId = '123e4567-e89b-12d3-a456-426614174000';
  const mockUserId = 'user-123e4567-e89b-12d3-a456-426614174000';
  const mockEmployeeId = 'emp-123e4567-e89b-12d3-a456-426614174000';
  const mockAttendanceId = 'att-123e4567-e89b-12d3-a456-426614174000';

  beforeEach(() => {
    jest.clearAllMocks();
    service = new AttendanceService();
  });

  describe('clockIn', () => {
    it('should clock in employee successfully', async () => {
      // Arrange
      const clockInData = {
        employee_id: mockEmployeeId,
        clock_in_time: new Date(),
        clock_in_location: 'Office',
        clock_in_notes: 'On time',
        work_type: 'regular'
      };

      mockQuery
        .mockResolvedValueOnce({ rows: [] }) // Check for existing clock-in
        .mockResolvedValueOnce({ rows: [{ id: mockAttendanceId }] }); // Insert

      // Act
      const result = await service.clockIn(clockInData, mockOrganizationId, mockUserId);

      // Assert
      expect(result.id).toBe(mockAttendanceId);
      expect(mockQuery).toHaveBeenCalledTimes(2);
      expect(mockLogger.info).toHaveBeenCalledWith(
        'Clocking in employee',
        expect.any(Object)
      );
    });

    it('should throw error when employee_id is missing', async () => {
      // Arrange
      const clockInData = {};

      // Act & Assert
      await expect(
        service.clockIn(clockInData, mockOrganizationId, mockUserId)
      ).rejects.toThrow('Employee ID is required');
    });

    it('should throw error when employee already clocked in today', async () => {
      // Arrange
      const clockInData = { employee_id: mockEmployeeId };
      mockQuery.mockResolvedValueOnce({ rows: [{ id: 'existing-123' }] });

      // Act & Assert
      await expect(
        service.clockIn(clockInData, mockOrganizationId, mockUserId)
      ).rejects.toThrow('Employee already has an active clock-in for today');
    });

    it('should use default values when optional fields missing', async () => {
      // Arrange
      const clockInData = { employee_id: mockEmployeeId };
      mockQuery
        .mockResolvedValueOnce({ rows: [] })
        .mockResolvedValueOnce({ rows: [{ id: mockAttendanceId }] });

      // Act
      await service.clockIn(clockInData, mockOrganizationId, mockUserId);

      // Assert - check that INSERT was called with default values
      expect(mockQuery).toHaveBeenNthCalledWith(
        2,
        expect.stringContaining('INSERT INTO hris.attendance_record'),
        expect.arrayContaining([
          mockOrganizationId,
          mockEmployeeId,
<<<<<<< HEAD
          expect.any(String), // attendance_date (date string)
          expect.any(Date), // clock_in_time
          null, // clock_in_location
          null, // clock_in_ip
          'present', // status default
          null // notes
=======
          expect.any(String), // attendance_date default
          expect.any(Date), // clock_in_time default
          null, // clock_in_location default
          null, // clock_in_ip default
          'present', // status default
          null // notes default
>>>>>>> 8abfbc7b
        ]),
        mockOrganizationId,
        expect.any(Object)
      );
    });
  });

  describe('clockOut', () => {
    it('should clock out employee successfully', async () => {
      // Arrange
      const clockInTime = new Date('2025-01-01T09:00:00Z');
      const clockOutTime = new Date('2025-01-01T17:00:00Z');
      
      const activeAttendance = {
        id: mockAttendanceId,
        employee_id: mockEmployeeId,
        clock_in_time: clockInTime
      };

      const clockOutData = {
        clock_out_time: clockOutTime,
        clock_out_location: 'Office',
        clock_out_notes: 'End of day'
      };

      mockQuery
        .mockResolvedValueOnce({ rows: [activeAttendance] }) // Find active
        .mockResolvedValueOnce({ rows: [{ id: mockAttendanceId, total_hours: '8.00' }] }); // Update

      // Act
      const result = await service.clockOut(mockEmployeeId, clockOutData, mockOrganizationId, mockUserId);

      // Assert
      expect(result).toBeDefined();
      expect(mockQuery).toHaveBeenCalledTimes(2);
      expect(mockLogger.info).toHaveBeenCalledWith(
        'Employee clocked out successfully',
        expect.objectContaining({ totalHours: '8.00' })
      );
    });

    it('should throw error when no active clock-in found', async () => {
      // Arrange
      mockQuery.mockResolvedValueOnce({ rows: [] });

      // Act & Assert
      await expect(
        service.clockOut(mockEmployeeId, {}, mockOrganizationId, mockUserId)
      ).rejects.toThrow('No active clock-in found for today');
    });

    it('should calculate total hours correctly', async () => {
      // Arrange
      const clockInTime = new Date('2025-01-01T09:00:00Z');
      const clockOutTime = new Date('2025-01-01T13:30:00Z'); // 4.5 hours

      mockQuery
        .mockResolvedValueOnce({ rows: [{ id: mockAttendanceId, clock_in_time: clockInTime }] })
        .mockResolvedValueOnce({ rows: [{ total_hours: '4.50' }] });

      // Act
      await service.clockOut(mockEmployeeId, { clock_out_time: clockOutTime }, mockOrganizationId, mockUserId);

      // Assert
      expect(mockQuery).toHaveBeenNthCalledWith(
        2,
        expect.any(String),
        expect.arrayContaining([
          clockOutTime,
          null,
          null,
          '4.50', // Calculated hours
          mockUserId,
          mockAttendanceId,
          mockOrganizationId
        ]),
        mockOrganizationId,
        expect.any(Object)
      );
    });
  });

  describe('getAttendanceRecord', () => {
    it('should return attendance record with employee details', async () => {
      // Arrange
      const mockRecord = {
        id: mockAttendanceId,
        employee_id: mockEmployeeId,
        employee_name: 'John Doe',
        employee_email: 'john@example.com'
      };

      mockQuery.mockResolvedValueOnce({ rows: [mockRecord] });

      // Act
      const result = await service.getAttendanceRecord(mockAttendanceId, mockOrganizationId);

      // Assert
      expect(result).toEqual(mockRecord);
      expect(mockQuery).toHaveBeenCalledWith(
        expect.stringContaining('LEFT JOIN hris.employee'),
        [mockAttendanceId, mockOrganizationId],
        mockOrganizationId,
        expect.any(Object)
      );
    });

    it('should throw error when record not found', async () => {
      // Arrange
      mockQuery.mockResolvedValueOnce({ rows: [] });

      // Act & Assert
      await expect(
        service.getAttendanceRecord(mockAttendanceId, mockOrganizationId)
      ).rejects.toThrow('Attendance record not found');
    });
  });

  describe('getEmployeeAttendance', () => {
    it('should return employee attendance records', async () => {
      // Arrange
      const mockRecords = [
        { id: 'att-1', employee_name: 'John Doe' },
        { id: 'att-2', employee_name: 'John Doe' }
      ];

      mockQuery.mockResolvedValueOnce({ rows: mockRecords });

      // Act
      const result = await service.getEmployeeAttendance(mockEmployeeId, {}, mockOrganizationId);

      // Assert
      expect(result).toEqual(mockRecords);
      expect(result.length).toBe(2);
    });

    it('should apply date range filters', async () => {
      // Arrange
      mockQuery.mockResolvedValueOnce({ rows: [] });

      // Act
      await service.getEmployeeAttendance(
        mockEmployeeId,
        { startDate: '2025-01-01', endDate: '2025-12-31' },
        mockOrganizationId
      );

      // Assert
      expect(mockQuery).toHaveBeenCalledWith(
        expect.stringContaining('DATE(a.clock_in_time) >='),
        expect.arrayContaining([mockEmployeeId, mockOrganizationId, '2025-01-01', '2025-12-31']),
        mockOrganizationId,
        expect.any(Object)
      );
    });

    it('should apply work type filter', async () => {
      // Arrange
      mockQuery.mockResolvedValueOnce({ rows: [] });

      // Act
      await service.getEmployeeAttendance(
        mockEmployeeId,
        { workType: 'overtime' },
        mockOrganizationId
      );

      // Assert
      expect(mockQuery).toHaveBeenCalledWith(
        expect.stringContaining('a.work_type ='),
        expect.arrayContaining(['overtime']),
        mockOrganizationId,
        expect.any(Object)
      );
    });

    it('should apply pagination', async () => {
      // Arrange
      mockQuery.mockResolvedValueOnce({ rows: [] });

      // Act
      await service.getEmployeeAttendance(
        mockEmployeeId,
        {},
        mockOrganizationId,
        { limit: 10, offset: 20 }
      );

      // Assert
      expect(mockQuery).toHaveBeenCalledWith(
        expect.stringContaining('LIMIT'),
        expect.arrayContaining([10, 20]),
        mockOrganizationId,
        expect.any(Object)
      );
    });
  });

  describe('getAttendanceSummary', () => {
    it('should return attendance summary statistics', async () => {
      // Arrange
      const mockSummary = {
        total_days: '20',
        total_hours: '160.00',
        average_hours: '8.00',
        incomplete_records: '0'
      };

      mockQuery.mockResolvedValueOnce({ rows: [mockSummary] });

      // Act
      const result = await service.getAttendanceSummary(
        mockEmployeeId,
        '2025-01-01',
        '2025-01-31',
        mockOrganizationId
      );

      // Assert
      expect(result).toEqual(mockSummary);
      expect(mockQuery).toHaveBeenCalledWith(
        expect.stringContaining('SUM(total_hours)'),
        [mockEmployeeId, mockOrganizationId, '2025-01-01', '2025-01-31'],
        mockOrganizationId,
        expect.any(Object)
      );
    });
  });

  describe('getDailyAttendance', () => {
    it('should return daily attendance for organization', async () => {
      // Arrange
      const mockRecords = [
        { id: 'att-1', employee_name: 'John Doe' },
        { id: 'att-2', employee_name: 'Jane Smith' }
      ];

      mockQuery.mockResolvedValueOnce({ rows: mockRecords });

      // Act
      const result = await service.getDailyAttendance('2025-01-15', mockOrganizationId);

      // Assert
      expect(result).toEqual(mockRecords);
      expect(mockQuery).toHaveBeenCalledWith(
<<<<<<< HEAD
        expect.stringContaining('a.attendance_date ='), // Updated to match actual implementation
=======
        expect.stringContaining('a.attendance_date = $2'),
>>>>>>> 8abfbc7b
        [mockOrganizationId, '2025-01-15', 100, 0],
        mockOrganizationId,
        expect.any(Object)
      );
    });
  });

  describe('updateAttendance', () => {
    it('should update attendance record successfully', async () => {
      // Arrange
      const existingRecord = {
        id: mockAttendanceId,
        clock_in_time: new Date('2025-01-01T09:00:00Z'),
        clock_out_time: new Date('2025-01-01T17:00:00Z')
      };

      const updateData = {
        work_type: 'overtime',
        clock_in_notes: 'Updated notes'
      };

      mockQuery
        .mockResolvedValueOnce({ rows: [existingRecord] }) // Check
        .mockResolvedValueOnce({ rows: [{ ...existingRecord, ...updateData }] }); // Update

      // Act
      const result = await service.updateAttendance(
        mockAttendanceId,
        updateData,
        mockOrganizationId,
        mockUserId
      );

      // Assert
      expect(result).toMatchObject(updateData);
      expect(mockLogger.info).toHaveBeenCalledWith(
        'Attendance record updated successfully',
        expect.any(Object)
      );
    });

    it('should throw error when record not found', async () => {
      // Arrange
      mockQuery.mockResolvedValueOnce({ rows: [] });

      // Act & Assert
      await expect(
        service.updateAttendance(mockAttendanceId, {}, mockOrganizationId, mockUserId)
      ).rejects.toThrow('Attendance record not found');
    });

    it('should return existing record when no updates provided', async () => {
      // Arrange
      const existingRecord = { id: mockAttendanceId };
      mockQuery.mockResolvedValueOnce({ rows: [existingRecord] });

      // Act
      const result = await service.updateAttendance(
        mockAttendanceId,
        {},
        mockOrganizationId,
        mockUserId
      );

      // Assert
      expect(result).toEqual(existingRecord);
      expect(mockQuery).toHaveBeenCalledTimes(1); // Only check query
    });

    it('should recalculate hours when times are updated', async () => {
      // Arrange
      const existingRecord = {
        id: mockAttendanceId,
        clock_in_time: new Date('2025-01-01T09:00:00Z'),
        clock_out_time: new Date('2025-01-01T17:00:00Z')
      };

      const updateData = {
        clock_out_time: new Date('2025-01-01T18:00:00Z') // Extended to 9 hours
      };

      mockQuery
        .mockResolvedValueOnce({ rows: [existingRecord] })
        .mockResolvedValueOnce({ rows: [{ ...existingRecord, total_hours: '9.00' }] });

      // Act
      await service.updateAttendance(mockAttendanceId, updateData, mockOrganizationId, mockUserId);

      // Assert - Check that total_hours is recalculated
      expect(mockQuery).toHaveBeenNthCalledWith(
        2,
        expect.stringContaining('total_hours ='),
        expect.any(Array),
        mockOrganizationId,
        expect.any(Object)
      );
    });
  });

  describe('deleteAttendance', () => {
    it('should soft delete attendance record successfully', async () => {
      // Arrange
      mockQuery
        .mockResolvedValueOnce({ rows: [{ id: mockAttendanceId }] }) // Check
        .mockResolvedValueOnce({ rows: [] }); // Delete

      // Act
      const result = await service.deleteAttendance(mockAttendanceId, mockOrganizationId, mockUserId);

      // Assert
      expect(result.success).toBe(true);
      expect(mockQuery).toHaveBeenNthCalledWith(
        2,
        expect.stringContaining('deleted_at = CURRENT_TIMESTAMP'),
        [mockAttendanceId, mockOrganizationId, mockUserId],
        mockOrganizationId,
        expect.any(Object)
      );
    });

    it('should throw error when record not found', async () => {
      // Arrange
      mockQuery.mockResolvedValueOnce({ rows: [] });

      // Act & Assert
      await expect(
        service.deleteAttendance(mockAttendanceId, mockOrganizationId, mockUserId)
      ).rejects.toThrow('Attendance record not found');
    });
  });
});<|MERGE_RESOLUTION|>--- conflicted
+++ resolved
@@ -102,21 +102,12 @@
         expect.arrayContaining([
           mockOrganizationId,
           mockEmployeeId,
-<<<<<<< HEAD
-          expect.any(String), // attendance_date (date string)
-          expect.any(Date), // clock_in_time
-          null, // clock_in_location
-          null, // clock_in_ip
-          'present', // status default
-          null // notes
-=======
           expect.any(String), // attendance_date default
           expect.any(Date), // clock_in_time default
           null, // clock_in_location default
           null, // clock_in_ip default
           'present', // status default
           null // notes default
->>>>>>> 8abfbc7b
         ]),
         mockOrganizationId,
         expect.any(Object)
@@ -362,11 +353,7 @@
       // Assert
       expect(result).toEqual(mockRecords);
       expect(mockQuery).toHaveBeenCalledWith(
-<<<<<<< HEAD
-        expect.stringContaining('a.attendance_date ='), // Updated to match actual implementation
-=======
         expect.stringContaining('a.attendance_date = $2'),
->>>>>>> 8abfbc7b
         [mockOrganizationId, '2025-01-15', 100, 0],
         mockOrganizationId,
         expect.any(Object)
