--- conflicted
+++ resolved
@@ -183,9 +183,6 @@
       }
 
       sql += ` GROUP BY l.id`;
-<<<<<<< HEAD
-      sql += ` ORDER BY l.is_primary DESC, l.location_name ASC LIMIT $${paramIndex} OFFSET $${paramIndex + 1}`;
-=======
       
       // Handle custom ordering
       if (filters.orderBy === 'is_primary') {
@@ -195,7 +192,6 @@
       }
       
       sql += ` LIMIT $${paramIndex} OFFSET $${paramIndex + 1}`;
->>>>>>> 8abfbc7b
       params.push(limit, offset);
 
       const result = await query(sql, params, organizationId, {
